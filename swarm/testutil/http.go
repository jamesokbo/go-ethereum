// Copyright 2017 The go-ethereum Authors
// This file is part of the go-ethereum library.
//
// The go-ethereum library is free software: you can redistribute it and/or modify
// it under the terms of the GNU Lesser General Public License as published by
// the Free Software Foundation, either version 3 of the License, or
// (at your option) any later version.
//
// The go-ethereum library is distributed in the hope that it will be useful,
// but WITHOUT ANY WARRANTY; without even the implied warranty of
// MERCHANTABILITY or FITNESS FOR A PARTICULAR PURPOSE. See the
// GNU Lesser General Public License for more details.
//
// You should have received a copy of the GNU Lesser General Public License
// along with the go-ethereum library. If not, see <http://www.gnu.org/licenses/>.

package testutil

import (
	"context"
	"io/ioutil"
	"math/big"
	"net/http/httptest"
	"os"
	"testing"

	"github.com/ethereum/go-ethereum/core/types"
	"github.com/ethereum/go-ethereum/swarm/api"
	httpapi "github.com/ethereum/go-ethereum/swarm/api/http"
	"github.com/ethereum/go-ethereum/swarm/storage"
)

type fakeBackend struct {
	blocknumber int64
}

func (f *fakeBackend) HeaderByNumber(context context.Context, bigblock *big.Int) (*types.Header, error) {
	f.blocknumber++
	biggie := big.NewInt(f.blocknumber)
	return &types.Header{
		Number: biggie,
	}, nil
}

func NewTestSwarmServer(t *testing.T) *TestSwarmServer {
	dir, err := ioutil.TempDir("", "swarm-storage-test")
	if err != nil {
		t.Fatal(err)
	}
	storeparams := &storage.StoreParams{
		ChunkDbPath:   dir,
		DbCapacity:    5000000,
		CacheCapacity: 5000,
	}
<<<<<<< HEAD
	localStore, err := storage.NewLocalStore(storage.MakeHashFunc("SHA3"), storeparams, make([]byte, 32), nil)
=======
	localStore, err := storage.NewLocalStore(storage.MakeHashFunc(storage.SHA3Hash), storeparams, nil)
>>>>>>> 8e477b03
	if err != nil {
		os.RemoveAll(dir)
		t.Fatal(err)
	}
	chunker := storage.NewTreeChunker(storage.NewChunkerParams())
	dpa := &storage.DPA{
		Chunker:    chunker,
		ChunkStore: localStore,
	}
	dpa.Start()

	// mutable resources test setup
	resourceDir, err := ioutil.TempDir("", "swarm-resource-test")
	if err != nil {
		t.Fatal(err)
	}

	rh, err := storage.NewResourceHandler(resourceDir, &testCloudStore{}, &fakeBackend{}, nil)
	if err != nil {
		t.Fatal(err)
	}

	a := api.NewApi(dpa, nil, rh)
	srv := httptest.NewServer(httpapi.NewServer(a))
	return &TestSwarmServer{
		Server: srv,
		Dpa:    dpa,
		dir:    dir,
		Hasher: storage.MakeHashFunc(storage.SHA3Hash)(),
		cleanup: func() {
			srv.Close()
			rh.Close()
			dpa.Stop()
			os.RemoveAll(dir)
			os.RemoveAll(resourceDir)
		},
	}
}

type TestSwarmServer struct {
	*httptest.Server
	Hasher  storage.SwarmHash
	Dpa     *storage.DPA
	dir     string
	cleanup func()
}

func (t *TestSwarmServer) Close() {
	t.cleanup()
}

type testCloudStore struct {
}

func (c *testCloudStore) Store(*storage.Chunk) {
}

func (c *testCloudStore) Deliver(*storage.Chunk) {
}

func (c *testCloudStore) Retrieve(*storage.Chunk) {
}<|MERGE_RESOLUTION|>--- conflicted
+++ resolved
@@ -52,11 +52,7 @@
 		DbCapacity:    5000000,
 		CacheCapacity: 5000,
 	}
-<<<<<<< HEAD
-	localStore, err := storage.NewLocalStore(storage.MakeHashFunc("SHA3"), storeparams, make([]byte, 32), nil)
-=======
-	localStore, err := storage.NewLocalStore(storage.MakeHashFunc(storage.SHA3Hash), storeparams, nil)
->>>>>>> 8e477b03
+	localStore, err := storage.NewLocalStore(storage.MakeHashFunc(storage.SHA3Hash), storeparams, make([]byte, 32), nil)
 	if err != nil {
 		os.RemoveAll(dir)
 		t.Fatal(err)
@@ -74,7 +70,7 @@
 		t.Fatal(err)
 	}
 
-	rh, err := storage.NewResourceHandler(resourceDir, &testCloudStore{}, &fakeBackend{}, nil)
+	rh, err := storage.NewTestResourceHandler(resourceDir, &fakeBackend{}, nil)
 	if err != nil {
 		t.Fatal(err)
 	}
@@ -106,16 +102,4 @@
 
 func (t *TestSwarmServer) Close() {
 	t.cleanup()
-}
-
-type testCloudStore struct {
-}
-
-func (c *testCloudStore) Store(*storage.Chunk) {
-}
-
-func (c *testCloudStore) Deliver(*storage.Chunk) {
-}
-
-func (c *testCloudStore) Retrieve(*storage.Chunk) {
 }