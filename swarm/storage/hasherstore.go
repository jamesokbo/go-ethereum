// Copyright 2018 The go-ethereum Authors
// This file is part of the go-ethereum library.
//
// The go-ethereum library is free software: you can redistribute it and/or modify
// it under the terms of the GNU Lesser General Public License as published by
// the Free Software Foundation, either version 3 of the License, or
// (at your option) any later version.
//
// The go-ethereum library is distributed in the hope that it will be useful,
// but WITHOUT ANY WARRANTY; without even the implied warranty of
// MERCHANTABILITY or FITNESS FOR A PARTICULAR PURPOSE. See the
// GNU Lesser General Public License for more details.
//
// You should have received a copy of the GNU Lesser General Public License
// along with the go-ethereum library. If not, see <http://www.gnu.org/licenses/>.

package storage

import (
	"context"
	"fmt"
	"sync/atomic"

	"github.com/ethereum/go-ethereum/crypto/sha3"
	ch "github.com/ethereum/go-ethereum/swarm/chunk"
	"github.com/ethereum/go-ethereum/swarm/storage/encryption"
)

type hasherStore struct {
<<<<<<< HEAD
	store           ChunkStore
	hashFunc        SwarmHasher
	chunkEncryption *chunkEncryption
	hashSize        int           // content hash size
	refSize         int64         // reference size (content hash + possibly encryption key)
	nrChunks        uint64        // number of chunks to store
	errC            chan error    // global error channel
	doneC           chan struct{} // closed by Close() call to indicate that count is the final number of chunks
	quitC           chan struct{} // closed to quit unterminated routines
}

func newChunkEncryption(chunkSize, refSize int64) *chunkEncryption {
	return &chunkEncryption{
		spanEncryption: encryption.New(0, uint32(chunkSize/refSize), sha3.NewKeccak256),
		dataEncryption: encryption.New(int(chunkSize), 0, sha3.NewKeccak256),
	}
=======
	store     ChunkStore
	toEncrypt bool
	hashFunc  SwarmHasher
	hashSize  int   // content hash size
	refSize   int64 // reference size (content hash + possibly encryption key)
	wg        *sync.WaitGroup
	closed    chan struct{}
>>>>>>> bfce0038
}

// NewHasherStore creates a hasherStore object, which implements Putter and Getter interfaces.
// With the HasherStore you can put and get chunk data (which is just []byte) into a ChunkStore
// and the hasherStore will take core of encryption/decryption of data if necessary
<<<<<<< HEAD
func NewHasherStore(store ChunkStore, hashFunc SwarmHasher, toEncrypt bool) *hasherStore {
	var chunkEncryption *chunkEncryption

=======
func NewHasherStore(chunkStore ChunkStore, hashFunc SwarmHasher, toEncrypt bool) *hasherStore {
>>>>>>> bfce0038
	hashSize := hashFunc().Size()
	refSize := int64(hashSize)
	if toEncrypt {
		refSize += encryption.KeyLength
<<<<<<< HEAD
		chunkEncryption = newChunkEncryption(ch.DefaultSize, refSize)
	}

	h := &hasherStore{
		store:           store,
		hashFunc:        hashFunc,
		chunkEncryption: chunkEncryption,
		hashSize:        hashSize,
		refSize:         refSize,
		errC:            make(chan error),
		doneC:           make(chan struct{}),
		quitC:           make(chan struct{}),
=======
	}

	return &hasherStore{
		store:     chunkStore,
		toEncrypt: toEncrypt,
		hashFunc:  hashFunc,
		hashSize:  hashSize,
		refSize:   refSize,
		wg:        &sync.WaitGroup{},
		closed:    make(chan struct{}),
>>>>>>> bfce0038
	}

	return h
}

// Put stores the chunkData into the ChunkStore of the hasherStore and returns the reference.
// If hasherStore has a chunkEncryption object, the data will be encrypted.
// Asynchronous function, the data will not necessarily be stored when it returns.
func (h *hasherStore) Put(ctx context.Context, chunkData ChunkData) (Reference, error) {
	c := chunkData
	var encryptionKey encryption.Key
	if h.toEncrypt {
		var err error
		c, encryptionKey, err = h.encryptChunkData(chunkData)
		if err != nil {
			return nil, err
		}
	}
	chunk := h.createChunk(c)
	h.storeChunk(ctx, chunk)

	return Reference(append(chunk.Address(), encryptionKey...)), nil
}

// Get returns data of the chunk with the given reference (retrieved from the ChunkStore of hasherStore).
// If the data is encrypted and the reference contains an encryption key, it will be decrypted before
// return.
func (h *hasherStore) Get(ctx context.Context, ref Reference) (ChunkData, error) {
	addr, encryptionKey, err := parseReference(ref, h.hashSize)
	if err != nil {
		return nil, err
	}

	chunk, err := h.store.Get(ctx, addr)
	if err != nil {
		return nil, err
	}

	chunkData := ChunkData(chunk.Data())
	toDecrypt := (encryptionKey != nil)
	if toDecrypt {
		var err error
		chunkData, err = h.decryptChunkData(chunkData, encryptionKey)
		if err != nil {
			return nil, err
		}
	}
	return chunkData, nil
}

// Close indicates that no more chunks will be put with the hasherStore, so the Wait
// function can return when all the previously put chunks has been stored.
func (h *hasherStore) Close() {
	close(h.doneC)
}

// Wait returns when
//    1) the Close() function has been called and
//    2) all the chunks which has been Put has been stored
func (h *hasherStore) Wait(ctx context.Context) error {
	defer close(h.quitC)
	var nrStoredChunks uint64 // number of stored chunks
	var done bool
	doneC := h.doneC
	for {
		select {
		// if context is done earlier, just return with the error
		case <-ctx.Done():
			return ctx.Err()
		// doneC is closed if all chunks have been submitted, from then we just wait until all of them are also stored
		case <-doneC:
			done = true
			doneC = nil
		// a chunk has been stored, if err is nil, then successfully, so increase the stored chunk counter
		case err := <-h.errC:
			if err != nil {
				return err
			}
			nrStoredChunks++
		}
		// if all the chunks have been submitted and all of them are stored, then we can return
		if done {
			if nrStoredChunks >= atomic.LoadUint64(&h.nrChunks) {
				return nil
			}
		}
	}
}

func (h *hasherStore) createHash(chunkData ChunkData) Address {
	hasher := h.hashFunc()
	hasher.ResetWithLength(chunkData[:8]) // 8 bytes of length
	hasher.Write(chunkData[8:])           // minus 8 []byte length
	return hasher.Sum(nil)
}

func (h *hasherStore) createChunk(chunkData ChunkData) *chunk {
	hash := h.createHash(chunkData)
	chunk := NewChunk(hash, chunkData)
	return chunk
}

func (h *hasherStore) encryptChunkData(chunkData ChunkData) (ChunkData, encryption.Key, error) {
	if len(chunkData) < 8 {
		return nil, nil, fmt.Errorf("Invalid ChunkData, min length 8 got %v", len(chunkData))
	}

	key, encryptedSpan, encryptedData, err := h.encrypt(chunkData)
	if err != nil {
		return nil, nil, err
	}
	c := make(ChunkData, len(encryptedSpan)+len(encryptedData))
	copy(c[:8], encryptedSpan)
	copy(c[8:], encryptedData)
	return c, key, nil
}

func (h *hasherStore) decryptChunkData(chunkData ChunkData, encryptionKey encryption.Key) (ChunkData, error) {
	if len(chunkData) < 8 {
		return nil, fmt.Errorf("Invalid ChunkData, min length 8 got %v", len(chunkData))
	}

	decryptedSpan, decryptedData, err := h.decrypt(chunkData, encryptionKey)
	if err != nil {
		return nil, err
	}

	// removing extra bytes which were just added for padding
	length := ChunkData(decryptedSpan).Size()
	for length > ch.DefaultSize {
		length = length + (ch.DefaultSize - 1)
		length = length / ch.DefaultSize
		length *= uint64(h.refSize)
	}

	c := make(ChunkData, length+8)
	copy(c[:8], decryptedSpan)
	copy(c[8:], decryptedData[:length])

	return c, nil
}

func (h *hasherStore) RefSize() int64 {
	return h.refSize
}

<<<<<<< HEAD
func (h *hasherStore) storeChunk(ctx context.Context, chunk *chunk) {
	atomic.AddUint64(&h.nrChunks, 1)
=======
func (h *hasherStore) encrypt(chunkData ChunkData) (encryption.Key, []byte, []byte, error) {
	key := encryption.GenerateRandomKey(encryption.KeyLength)
	encryptedSpan, err := h.newSpanEncryption(key).Encrypt(chunkData[:8])
	if err != nil {
		return nil, nil, nil, err
	}
	encryptedData, err := h.newDataEncryption(key).Encrypt(chunkData[8:])
	if err != nil {
		return nil, nil, nil, err
	}
	return key, encryptedSpan, encryptedData, nil
}

func (h *hasherStore) decrypt(chunkData ChunkData, key encryption.Key) ([]byte, []byte, error) {
	encryptedSpan, err := h.newSpanEncryption(key).Encrypt(chunkData[:8])
	if err != nil {
		return nil, nil, err
	}
	encryptedData, err := h.newDataEncryption(key).Encrypt(chunkData[8:])
	if err != nil {
		return nil, nil, err
	}
	return encryptedSpan, encryptedData, nil
}

func (h *hasherStore) newSpanEncryption(key encryption.Key) encryption.Encryption {
	return encryption.New(key, 0, uint32(chunk.DefaultSize/h.refSize), sha3.NewKeccak256)
}

func (h *hasherStore) newDataEncryption(key encryption.Key) encryption.Encryption {
	return encryption.New(key, int(chunk.DefaultSize), 0, sha3.NewKeccak256)
}

func (h *hasherStore) storeChunk(ctx context.Context, chunk *Chunk) {
	h.wg.Add(1)
>>>>>>> bfce0038
	go func() {
		select {
		case h.errC <- h.store.Put(ctx, chunk):
		case <-h.quitC:
		}
	}()
}

func parseReference(ref Reference, hashSize int) (Address, encryption.Key, error) {
	encryptedRefLength := hashSize + encryption.KeyLength
	switch len(ref) {
	case AddressLength:
		return Address(ref), nil, nil
	case encryptedRefLength:
		encKeyIdx := len(ref) - encryption.KeyLength
		return Address(ref[:encKeyIdx]), encryption.Key(ref[encKeyIdx:]), nil
	default:
		return nil, nil, fmt.Errorf("Invalid reference length, expected %v or %v got %v", hashSize, encryptedRefLength, len(ref))
	}
}<|MERGE_RESOLUTION|>--- conflicted
+++ resolved
@@ -27,73 +27,36 @@
 )
 
 type hasherStore struct {
-<<<<<<< HEAD
-	store           ChunkStore
-	hashFunc        SwarmHasher
-	chunkEncryption *chunkEncryption
-	hashSize        int           // content hash size
-	refSize         int64         // reference size (content hash + possibly encryption key)
-	nrChunks        uint64        // number of chunks to store
-	errC            chan error    // global error channel
-	doneC           chan struct{} // closed by Close() call to indicate that count is the final number of chunks
-	quitC           chan struct{} // closed to quit unterminated routines
-}
-
-func newChunkEncryption(chunkSize, refSize int64) *chunkEncryption {
-	return &chunkEncryption{
-		spanEncryption: encryption.New(0, uint32(chunkSize/refSize), sha3.NewKeccak256),
-		dataEncryption: encryption.New(int(chunkSize), 0, sha3.NewKeccak256),
-	}
-=======
 	store     ChunkStore
 	toEncrypt bool
 	hashFunc  SwarmHasher
-	hashSize  int   // content hash size
-	refSize   int64 // reference size (content hash + possibly encryption key)
-	wg        *sync.WaitGroup
-	closed    chan struct{}
->>>>>>> bfce0038
+	hashSize  int           // content hash size
+	refSize   int64         // reference size (content hash + possibly encryption key)
+	nrChunks  uint64        // number of chunks to store
+	errC      chan error    // global error channel
+	doneC     chan struct{} // closed by Close() call to indicate that count is the final number of chunks
+	quitC     chan struct{} // closed to quit unterminated routines
 }
 
 // NewHasherStore creates a hasherStore object, which implements Putter and Getter interfaces.
 // With the HasherStore you can put and get chunk data (which is just []byte) into a ChunkStore
 // and the hasherStore will take core of encryption/decryption of data if necessary
-<<<<<<< HEAD
 func NewHasherStore(store ChunkStore, hashFunc SwarmHasher, toEncrypt bool) *hasherStore {
-	var chunkEncryption *chunkEncryption
-
-=======
-func NewHasherStore(chunkStore ChunkStore, hashFunc SwarmHasher, toEncrypt bool) *hasherStore {
->>>>>>> bfce0038
 	hashSize := hashFunc().Size()
 	refSize := int64(hashSize)
 	if toEncrypt {
 		refSize += encryption.KeyLength
-<<<<<<< HEAD
-		chunkEncryption = newChunkEncryption(ch.DefaultSize, refSize)
 	}
 
 	h := &hasherStore{
-		store:           store,
-		hashFunc:        hashFunc,
-		chunkEncryption: chunkEncryption,
-		hashSize:        hashSize,
-		refSize:         refSize,
-		errC:            make(chan error),
-		doneC:           make(chan struct{}),
-		quitC:           make(chan struct{}),
-=======
-	}
-
-	return &hasherStore{
-		store:     chunkStore,
+		store:     store,
 		toEncrypt: toEncrypt,
 		hashFunc:  hashFunc,
 		hashSize:  hashSize,
 		refSize:   refSize,
-		wg:        &sync.WaitGroup{},
-		closed:    make(chan struct{}),
->>>>>>> bfce0038
+		errC:      make(chan error),
+		doneC:     make(chan struct{}),
+		quitC:     make(chan struct{}),
 	}
 
 	return h
@@ -240,10 +203,6 @@
 	return h.refSize
 }
 
-<<<<<<< HEAD
-func (h *hasherStore) storeChunk(ctx context.Context, chunk *chunk) {
-	atomic.AddUint64(&h.nrChunks, 1)
-=======
 func (h *hasherStore) encrypt(chunkData ChunkData) (encryption.Key, []byte, []byte, error) {
 	key := encryption.GenerateRandomKey(encryption.KeyLength)
 	encryptedSpan, err := h.newSpanEncryption(key).Encrypt(chunkData[:8])
@@ -270,16 +229,15 @@
 }
 
 func (h *hasherStore) newSpanEncryption(key encryption.Key) encryption.Encryption {
-	return encryption.New(key, 0, uint32(chunk.DefaultSize/h.refSize), sha3.NewKeccak256)
+	return encryption.New(key, 0, uint32(ch.DefaultSize/h.refSize), sha3.NewKeccak256)
 }
 
 func (h *hasherStore) newDataEncryption(key encryption.Key) encryption.Encryption {
-	return encryption.New(key, int(chunk.DefaultSize), 0, sha3.NewKeccak256)
-}
-
-func (h *hasherStore) storeChunk(ctx context.Context, chunk *Chunk) {
-	h.wg.Add(1)
->>>>>>> bfce0038
+	return encryption.New(key, int(ch.DefaultSize), 0, sha3.NewKeccak256)
+}
+
+func (h *hasherStore) storeChunk(ctx context.Context, chunk *chunk) {
+	atomic.AddUint64(&h.nrChunks, 1)
 	go func() {
 		select {
 		case h.errC <- h.store.Put(ctx, chunk):
