--- conflicted
+++ resolved
@@ -148,11 +148,7 @@
 	}
 	defer db.close()
 
-<<<<<<< HEAD
-	_, err = db.Get(ZeroAddress)
-=======
 	_, err = db.Get(ZeroAddr)
->>>>>>> 63a334fe
 	if err != ErrChunkNotFound {
 		t.Errorf("Expected ErrChunkNotFound, got %v", err)
 	}
@@ -185,17 +181,11 @@
 	defer cancel()
 	wg.Add(len(chunks))
 	for i = 0; i < len(chunks); i++ {
-<<<<<<< HEAD
 		chunkkeys[i] = chunks[i].Address()
 		wait, err := db.Put(chunks[i])
 		if err != nil {
 			t.Fatalf("dbStore.Put failed: %v", err)
 		}
-=======
-		db.Put(chunks[i])
-		chunkkeys[i] = chunks[i].Addr
-		j := i
->>>>>>> 63a334fe
 		go func() {
 			defer wg.Done()
 			err = wait(ctx)
@@ -296,37 +286,15 @@
 	ldb.setCapacity(uint64(capacity))
 	defer cleanup()
 
-<<<<<<< HEAD
-	addrs, err := mputRandomChunks(ldb, n, int64(chunkSize))
+	addrs, err := mputRandomChunks(ldb, n, int64(DefaultChunkSize))
 	if err != nil {
 		t.Fatal(err.Error())
-=======
-	chunks := []*Chunk{}
-	for i := 0; i < n; i++ {
-		c := GenerateRandomChunk(DefaultChunkSize)
-		chunks = append(chunks, c)
-		log.Trace("generate random chunk", "idx", i, "chunk", c)
-	}
-
-	for i := 0; i < n; i++ {
-		go ldb.Put(chunks[i])
-	}
-
-	// wait for all chunks to be stored
-	for i := 0; i < n; i++ {
-		<-chunks[i].dbStoredC
->>>>>>> 63a334fe
 	}
 
 	log.Info("ldbstore", "entrycnt", ldb.entryCnt, "accesscnt", ldb.accessCnt)
 
-<<<<<<< HEAD
 	for _, a := range addrs {
 		_, err := ldb.Get(a)
-=======
-	for i := 0; i < n; i++ {
-		ret, err := ldb.Get(chunks[i].Addr)
->>>>>>> 63a334fe
 		if err != nil {
 			t.Fatal(err)
 		}
@@ -351,26 +319,9 @@
 	ldb.setCapacity(uint64(capacity))
 	defer cleanup()
 
-<<<<<<< HEAD
-	addrs, err := mputRandomChunks(ldb, n, int64(chunkSize))
+	addrs, err := mputRandomChunks(ldb, n, int64(DefaultChunkSize))
 	if err != nil {
 		t.Fatal(err.Error())
-=======
-	chunks := []*Chunk{}
-	for i := 0; i < n; i++ {
-		c := GenerateRandomChunk(DefaultChunkSize)
-		chunks = append(chunks, c)
-		log.Trace("generate random chunk", "idx", i, "chunk", c)
-	}
-
-	for i := 0; i < n; i++ {
-		ldb.Put(chunks[i])
-	}
-
-	// wait for all chunks to be stored
-	for i := 0; i < n; i++ {
-		<-chunks[i].dbStoredC
->>>>>>> 63a334fe
 	}
 	log.Info("ldbstore", "entrycnt", ldb.entryCnt, "accesscnt", ldb.accessCnt)
 
@@ -378,13 +329,8 @@
 	time.Sleep(5 * time.Second)
 
 	var missing int
-<<<<<<< HEAD
 	for _, a := range addrs {
 		ret, err := ldb.Get(a)
-=======
-	for i := 0; i < n; i++ {
-		ret, err := ldb.Get(chunks[i].Addr)
->>>>>>> 63a334fe
 		if err == ErrChunkNotFound || err == ldberrors.ErrNotFound {
 			missing++
 			continue
@@ -410,38 +356,16 @@
 	defer cleanup()
 
 	n := 100
-<<<<<<< HEAD
-	chunks, err := mputRandomChunks(ldb, n, int64(chunkSize))
+	chunks, err := mputRandomChunks(ldb, n, int64(DefaultChunkSize))
 	if err != nil {
 		t.Fatalf(err.Error())
-=======
-
-	chunks := []*Chunk{}
-	for i := 0; i < n; i++ {
-		c := GenerateRandomChunk(DefaultChunkSize)
-		chunks = append(chunks, c)
-		log.Trace("generate random chunk", "idx", i, "chunk", c)
-	}
-
-	for i := 0; i < n; i++ {
-		go ldb.Put(chunks[i])
-	}
-
-	// wait for all chunks to be stored before continuing
-	for i := 0; i < n; i++ {
-		<-chunks[i].dbStoredC
->>>>>>> 63a334fe
 	}
 
 	for i := 0; i < n; i++ {
 		// delete all even index chunks
 		if i%2 == 0 {
 
-<<<<<<< HEAD
 			key := chunks[i]
-=======
-			key := chunks[i].Addr
->>>>>>> 63a334fe
 			ikey := getIndexKey(key)
 
 			var indx dpaDBIndex
@@ -454,11 +378,7 @@
 	log.Info("ldbstore", "entrycnt", ldb.entryCnt, "accesscnt", ldb.accessCnt)
 
 	for i := 0; i < n; i++ {
-<<<<<<< HEAD
 		_, err := ldb.Get(chunks[i])
-=======
-		ret, err := ldb.Get(chunks[i].Addr)
->>>>>>> 63a334fe
 
 		if i%2 == 0 {
 			// expect even chunks to be missing
@@ -486,7 +406,6 @@
 	ldb, cleanup := newLDBStore(t)
 	ldb.setCapacity(uint64(capacity))
 
-<<<<<<< HEAD
 	// n := 7
 	//
 	// err := mputChunks(ldb, chunks...)
@@ -507,40 +426,6 @@
 	// log.Info("ldbstore", "entrycnt", ldb.entryCnt, "accesscnt", ldb.accessCnt)
 	//
 	// cleanup()
-=======
-	n := 7
-
-	chunks := []*Chunk{}
-	for i := 0; i < capacity; i++ {
-		c := GenerateRandomChunk(DefaultChunkSize)
-		chunks = append(chunks, c)
-		log.Trace("generate random chunk", "idx", i, "chunk", c)
-	}
-
-	for i := 0; i < n; i++ {
-		ldb.Put(chunks[i])
-	}
-
-	// wait for all chunks to be stored before continuing
-	for i := 0; i < n; i++ {
-		<-chunks[i].dbStoredC
-	}
-
-	// delete all chunks
-	for i := 0; i < n; i++ {
-		key := chunks[i].Addr
-		ikey := getIndexKey(key)
-
-		var indx dpaDBIndex
-		ldb.tryAccessIdx(ikey, &indx)
-
-		ldb.delete(indx.Idx, ikey, ldb.po(key))
-	}
-
-	log.Info("ldbstore", "entrycnt", ldb.entryCnt, "accesscnt", ldb.accessCnt)
-
-	cleanup()
->>>>>>> 63a334fe
 
 	ldb, cleanup = newLDBStore(t)
 	ldb.setCapacity(uint64(capacity))
@@ -551,7 +436,6 @@
 		t.Fatal(err.Error())
 	}
 	// expect for first chunk to be missing, because it has the smallest access value
-<<<<<<< HEAD
 	for i := 0; i < surplus; i++ {
 		_, err = ldb.Get(addrs[i])
 		if err == nil {
@@ -565,22 +449,5 @@
 		if err != nil {
 			t.Fatalf("chunk %v: expected no error, but got %s", i, err)
 		}
-=======
-	idx := 0
-	ret, err := ldb.Get(chunks[idx].Addr)
-	if err == nil || ret != nil {
-		t.Fatal("expected first chunk to be missing, but got no error")
-	}
-
-	// expect for last chunk to be present, as it has the largest access value
-	idx = 9
-	ret, err = ldb.Get(chunks[idx].Addr)
-	if err != nil {
-		t.Fatalf("expected no error, but got %s", err)
-	}
-
-	if !bytes.Equal(ret.SData, chunks[idx].SData) {
-		t.Fatal("expected to get the same data back, but got smth else")
->>>>>>> 63a334fe
 	}
 }