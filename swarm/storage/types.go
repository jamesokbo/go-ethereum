// Copyright 2016 The go-ethereum Authors
// This file is part of the go-ethereum library.
//
// The go-ethereum library is free software: you can redistribute it and/or modify
// it under the terms of the GNU Lesser General Public License as published by
// the Free Software Foundation, either version 3 of the License, or
// (at your option) any later version.
//
// The go-ethereum library is distributed in the hope that it will be useful,
// but WITHOUT ANY WARRANTY; without even the implied warranty of
// MERCHANTABILITY or FITNESS FOR A PARTICULAR PURPOSE. See the
// GNU Lesser General Public License for more details.
//
// You should have received a copy of the GNU Lesser General Public License
// along with the go-ethereum library. If not, see <http://www.gnu.org/licenses/>.

package storage

import (
	"bytes"
	"context"
	"crypto"
	"crypto/rand"
	"encoding/binary"
	"fmt"
	"hash"
	"io"
	"io/ioutil"

	"github.com/ethereum/go-ethereum/common"
	"github.com/ethereum/go-ethereum/crypto/sha3"
	"github.com/ethereum/go-ethereum/swarm/bmt"
)

const MaxPO = 16
const AddressLength = 32

type Hasher func() hash.Hash
type SwarmHasher func() SwarmHash

// Peer is the recorded as Source on the chunk
// should probably not be here? but network should wrap chunk object
type Peer interface{}

type Address []byte

func (a Address) Size() uint {
	return uint(len(a))
}

func (a Address) isEqual(y Address) bool {
	return bytes.Equal(a, y)
}

func (a Address) bits(i, j uint) uint {
	ii := i >> 3
	jj := i & 7
	if ii >= a.Size() {
		return 0
	}

	if jj+j <= 8 {
		return uint((a[ii] >> jj) & ((1 << j) - 1))
	}

	res := uint(a[ii] >> jj)
	jj = 8 - jj
	j -= jj
	for j != 0 {
		ii++
		if j < 8 {
			res += uint(a[ii]&((1<<j)-1)) << jj
			return res
		}
		res += uint(a[ii]) << jj
		jj += 8
		j -= 8
	}
	return res
}

func Proximity(one, other []byte) (ret int) {
	b := (MaxPO-1)/8 + 1
	if b > len(one) {
		b = len(one)
	}
	m := 8
	for i := 0; i < b; i++ {
		oxo := one[i] ^ other[i]
		if i == b-1 {
			m = MaxPO % 8
		}
		for j := 0; j < m; j++ {
			if (oxo>>uint8(7-j))&0x01 != 0 {
				return i*8 + j
			}
		}
	}
	return MaxPO
}

func IsZeroAddr(addr Address) bool {
	return len(addr) == 0 || bytes.Equal(addr, ZeroAddr)
}

var ZeroAddr = Address(common.Hash{}.Bytes())

func MakeHashFunc(hash string) SwarmHasher {
	switch hash {
	case "SHA256":
		return func() SwarmHash { return &HashWithLength{crypto.SHA256.New()} }
	case "SHA3":
		return func() SwarmHash { return &HashWithLength{sha3.NewKeccak256()} }
	case "BMT":
		return func() SwarmHash {
			hasher := sha3.NewKeccak256
			pool := bmt.NewTreePool(hasher, bmt.SegmentCount, bmt.PoolSize)
			return bmt.New(pool)
		}
	}
	return nil
}

func (a Address) Hex() string {
	return fmt.Sprintf("%064x", []byte(a[:]))
}

func (a Address) Log() string {
	if len(a[:]) < 8 {
		return fmt.Sprintf("%x", []byte(a[:]))
	}
	return fmt.Sprintf("%016x", []byte(a[:8]))
}

func (a Address) String() string {
	return fmt.Sprintf("%064x", []byte(a)[:])
}

func (a Address) MarshalJSON() (out []byte, err error) {
	return []byte(`"` + a.String() + `"`), nil
}

func (a *Address) UnmarshalJSON(value []byte) error {
	s := string(value)
	*a = make([]byte, 32)
	h := common.Hex2Bytes(s[1 : len(s)-1])
	copy(*a, h)
	return nil
}

type AddressCollection []Address

func NewAddressCollection(l int) AddressCollection {
	return make(AddressCollection, l)
}

func (c AddressCollection) Len() int {
	return len(c)
}

func (c AddressCollection) Less(i, j int) bool {
	return bytes.Compare(c[i], c[j]) == -1
}

func (c AddressCollection) Swap(i, j int) {
	c[i], c[j] = c[j], c[i]
}

// Chunk interface implemented by context.Contexts and data chunks
type Chunk interface {
	Address() Address
	Payload() []byte
	SpanBytes() []byte
	Span() int64
	Data() []byte
	Chunk() *chunk
}

type chunk struct {
	addr  Address
	sdata []byte
	span  int64
}

func NewChunk(addr Address, data []byte) *chunk {
	return &chunk{
		addr:  addr,
		sdata: data,
	}
}

func (c *chunk) Address() Address {
	return c.addr
}

func (c *chunk) SpanBytes() []byte {
	return c.sdata[:8]
}

func (c *chunk) Span() int64 {
	// if c.span == 0 {
	c.span = int64(binary.LittleEndian.Uint64(c.sdata[:8]))
	// }
	return c.span
}

func (c *chunk) Data() []byte {
	return c.sdata
}

func (c *chunk) Payload() []byte {
	return c.sdata[8:]
}

func (c *chunk) Chunk() *chunk {
	return c
}

// String() for pretty printing
func (self *chunk) String() string {
	return fmt.Sprintf("Address: %v TreeSize: %v Chunksize: %v", self.addr.Log(), self.span, len(self.sdata))
}

func GenerateRandomChunk(dataSize int64) Chunk {
	hasher := MakeHashFunc(DefaultHash)()
	sdata := make([]byte, dataSize+8)
	rand.Read(sdata[8:])
	binary.LittleEndian.PutUint64(sdata[:8], uint64(dataSize))
	hasher.ResetWithLength(sdata[:8])
	hasher.Write(sdata[8:])
	return NewChunk(hasher.Sum(nil), sdata)
}

func GenerateRandomChunks(dataSize int64, count int) (chunks []Chunk) {
	if dataSize > DefaultChunkSize {
		dataSize = DefaultChunkSize
	}
	for i := 0; i < count; i++ {
		ch := GenerateRandomChunk(DefaultChunkSize)
		chunks = append(chunks, ch)
	}
	return chunks
}

func GenerateRandomData(l int) (r io.Reader, slice []byte) {
	slice, err := ioutil.ReadAll(io.LimitReader(rand.Reader, int64(l)))
	if err != nil {
		panic("rand error")
	}
	// log.Warn("generate random data", "len", len(slice), "data", common.Bytes2Hex(slice))
	r = io.LimitReader(bytes.NewReader(slice), int64(l))
	return r, slice
}

// Size, Seek, Read, ReadAt
type LazySectionReader interface {
	Size() (int64, error)
	io.Seeker
	io.Reader
	io.ReaderAt
}

type LazyTestSectionReader struct {
	*io.SectionReader
}

func (r *LazyTestSectionReader) Size() (int64, error) {
	return r.SectionReader.Size(), nil
}

type StoreParams struct {
	Hash          SwarmHasher `toml:"-"`
	DbCapacity    uint64
	CacheCapacity uint
	BaseKey       []byte
}

func NewDefaultStoreParams() *StoreParams {
	return NewStoreParams(defaultLDBCapacity, defaultCacheCapacity, nil, nil)
}

func NewStoreParams(ldbCap uint64, cacheCap uint, hash SwarmHasher, basekey []byte) *StoreParams {
	if basekey == nil {
		basekey = make([]byte, 32)
	}
	if hash == nil {
		hash = MakeHashFunc(DefaultHash)
	}
	return &StoreParams{
		Hash:          hash,
		DbCapacity:    ldbCap,
		CacheCapacity: cacheCap,
		BaseKey:       basekey,
	}
}

type ChunkData []byte

type Reference []byte

// Putter is responsible to store data and create a reference for it
type Putter interface {
	Put(context.Context, ChunkData) (Reference, error)
	// RefSize returns the length of the Reference created by this Putter
	RefSize() int64
	// Close is to indicate that no more chunk data will be Put on this Putter
	Close()
	// Wait returns if all data has been store and the Close() was called.
<<<<<<< HEAD
	Wait(ctx context.Context) error
=======
	Wait(context.Context) error
>>>>>>> 18ba59df
}

// Getter is an interface to retrieve a chunk's data by its reference
type Getter interface {
	Get(context.Context, Reference) (ChunkData, error)
}

// NOTE: this returns invalid data if chunk is encrypted
func (c ChunkData) Size() uint64 {
	return binary.LittleEndian.Uint64(c[:8])
}

func (c ChunkData) Data() []byte {
	return c[8:]
}

type ChunkValidator interface {
	Validate(addr Address, data []byte) bool
}

// Provides method for validation of content address in chunks
// Holds the corresponding hasher to create the address
type ContentAddressValidator struct {
	Hasher SwarmHasher
}

// Constructor
func NewContentAddressValidator(hasher SwarmHasher) *ContentAddressValidator {
	return &ContentAddressValidator{
		Hasher: hasher,
	}
}

// Validate that the given key is a valid content address for the given data
func (v *ContentAddressValidator) Validate(addr Address, data []byte) bool {
	hasher := v.Hasher()
	hasher.ResetWithLength(data[:8])
	hasher.Write(data[8:])
	hash := hasher.Sum(nil)

	return bytes.Equal(hash, addr[:])
}

type ChunkStore interface {
	Put(ctx context.Context, ch Chunk) (err error)
	Get(rctx context.Context, ref Address) (ch Chunk, err error)
	Close()
}

// SyncChunkStore is a ChunkStore which supports syncing
type SyncChunkStore interface {
	ChunkStore
	BinIndex(po uint8) uint64
	Iterator(from uint64, to uint64, po uint8, f func(Address, uint64) bool) error
}

// FakeChunkStore doesn't store anything, just implements the ChunkStore interface
// It can be used to inject into a hasherStore if you don't want to actually store data just do the
// hashing
type FakeChunkStore struct {
}

// Put doesn't store anything it is just here to implement ChunkStore
func (f *FakeChunkStore) Put(_ context.Context, ch Chunk) error {
	return nil
}

// Gut doesn't store anything it is just here to implement ChunkStore
func (f *FakeChunkStore) Get(_ context.Context, ref Address) (Chunk, error) {
	panic("FakeChunkStore doesn't support Get")
}

// Close doesn't store anything it is just here to implement ChunkStore
func (f *FakeChunkStore) Close() {
}<|MERGE_RESOLUTION|>--- conflicted
+++ resolved
@@ -306,11 +306,7 @@
 	// Close is to indicate that no more chunk data will be Put on this Putter
 	Close()
 	// Wait returns if all data has been store and the Close() was called.
-<<<<<<< HEAD
-	Wait(ctx context.Context) error
-=======
 	Wait(context.Context) error
->>>>>>> 18ba59df
 }
 
 // Getter is an interface to retrieve a chunk's data by its reference
