--- conflicted
+++ resolved
@@ -323,13 +323,8 @@
 	return peer.Send(msg)
 }
 
-<<<<<<< HEAD
 func (r *Registry) Retrieve(ctx context.Context, chunk storage.Chunk) (context.Context, error) {
 	return r.delivery.RequestFromPeers(ctx, chunk.Address()[:], nil, r.skipCheck, sync.Map{})
-=======
-func (r *Registry) Retrieve(chunk *storage.Chunk) error {
-	return r.delivery.RequestFromPeers(chunk.Addr[:], r.skipCheck)
->>>>>>> 63a334fe
 }
 
 func (r *Registry) NodeInfo() interface{} {
