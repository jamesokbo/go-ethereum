--- conflicted
+++ resolved
@@ -108,7 +108,7 @@
 		return nil, err
 	}
 	store := stores[id]
-	dpa, err := storage.NewNetStore(store, newFakeFetcher)
+	netStore, err := storage.NewNetStore(store, newFakeFetcher)
 	delivery := NewDelivery(kad, dpa)
 	deliveries[id] = delivery
 	r := NewRegistry(addr, delivery, storage.NewFakeDPA(store), state.NewInmemoryStore(), &RegistryOptions{
@@ -120,13 +120,8 @@
 	go func() {
 		waitPeerErrC <- waitForPeers(r, 1*time.Second, peerCount(id))
 	}()
-<<<<<<< HEAD
-	dpaapi := storage.NewDPAAPI(dpa, storage.NewDPAParams())
+	fileStore := storage.NewFileStore(netStore, storage.NewDPAParams())
 	testRegistry := &TestRegistry{Registry: r, dpaapi: dpaapi}
-=======
-	fileStore := storage.NewFileStore(storage.NewNetStore(store, getRetrieveFunc(id)), storage.NewFileStoreParams())
-	testRegistry := &TestRegistry{Registry: r, fileStore: fileStore}
->>>>>>> af043f71
 	registries[id] = testRegistry
 	return testRegistry, nil
 }
@@ -243,11 +238,7 @@
 
 type TestRegistry struct {
 	*Registry
-<<<<<<< HEAD
-	dpaapi *storage.DPAAPI
-=======
 	fileStore *storage.FileStore
->>>>>>> af043f71
 }
 
 func (r *TestRegistry) APIs() []rpc.API {
@@ -261,13 +252,8 @@
 	return a
 }
 
-<<<<<<< HEAD
-func readAll(dpa *storage.DPAAPI, hash []byte) (int64, error) {
-	r, _ := dpa.Retrieve(hash)
-=======
 func readAll(fileStore *storage.FileStore, hash []byte) (int64, error) {
 	r, _ := fileStore.Retrieve(hash)
->>>>>>> af043f71
 	buf := make([]byte, 1024)
 	var n int
 	var total int64
@@ -283,11 +269,7 @@
 }
 
 func (r *TestRegistry) ReadAll(hash common.Hash) (int64, error) {
-<<<<<<< HEAD
-	return readAll(r.dpaapi, hash[:])
-=======
 	return readAll(r.fileStore, hash[:])
->>>>>>> af043f71
 }
 
 func (r *TestRegistry) Start(server *p2p.Server) error {
